--- conflicted
+++ resolved
@@ -2,11 +2,7 @@
  * Copyright 2013 Klaus Reimer <k@ailis.de>
  * See LICENSE.md for licensing information.
  * 
-<<<<<<< HEAD
  * Based on libusb <http://www.libusb.org/>:  
-=======
- * Based on libusbx <http://libusbx.org/>:
->>>>>>> b12535ac
  * 
  * Copyright 2001 Johannes Erdfelt <johannes@erdfelt.com>
  * Copyright 2007-2009 Daniel Drake <dsd@gentoo.org>
@@ -36,7 +32,7 @@
  * 
  * This descriptor is documented in section 9.6.6 of the USB 3.0 specification.
  * All multiple-byte fields are represented in host-endian format.
- * 
+ *
  * @author Klaus Reimer (k@ailis.de)
  */
 public final class EndpointDescriptor implements UsbEndpointDescriptor
@@ -60,7 +56,7 @@
      */
     public long getPointer()
     {
-        return endpointDescriptorPointer;
+        return this.endpointDescriptorPointer;
     }
 
     @Override
@@ -120,18 +116,12 @@
      */
     public String dump()
     {
-<<<<<<< HEAD
-        return String.format("%s"
+        return String.format("%s%n"
             + "  extralen %17d%n"
             + "  extra:%n"
-            + "%s%n",
+            + "%s",
             DescriptorUtils.dump(this),
             extraLength(),
-=======
-        return String.format(
-            "%s%n" + "  extralen %17d%n" + "  extra:%n" + "%s",
-            DescriptorUtils.dump(this), extraLength(),
->>>>>>> b12535ac
             DescriptorUtils.dump(extra()).replaceAll("(?m)^", "    "));
     }
 
