/*
 * Copyright 2013 Klaus Reimer <k@ailis.de>
 * See LICENSE.md for licensing information.
 * 
<<<<<<< HEAD
 * Based on libusb <http://www.libusb.org/>:  
=======
 * Based on libusbx <http://libusbx.org/>:
>>>>>>> b12535ac
 * 
 * Copyright 2001 Johannes Erdfelt <johannes@erdfelt.com>
 * Copyright 2007-2009 Daniel Drake <dsd@gentoo.org>
 * Copyright 2010-2012 Peter Stuge <peter@stuge.se>
 * Copyright 2008-2011 Nathan Hjelm <hjelmn@users.sourceforge.net>
 * Copyright 2009-2012 Pete Batard <pete@akeo.ie>
 * Copyright 2009-2012 Ludovic Rousseau <ludovic.rousseau@gmail.com>
 * Copyright 2010-2012 Michael Plante <michael.plante@gmail.com>
 * Copyright 2011-2012 Hans de Goede <hdegoede@redhat.com>
 * Copyright 2012 Martin Pieuchot <mpi@openbsd.org>
 * Copyright 2012-2013 Toby Gray <toby.gray@realvnc.com>
 */

package de.ailis.usb4java.libusb;

import org.apache.commons.lang3.builder.EqualsBuilder;
import org.apache.commons.lang3.builder.HashCodeBuilder;

/**
 * A collection of alternate settings for a particular USB interface.
 * 
 * @author Klaus Reimer (k@ailis.de)
 */
public final class Interface
{
    /** The native pointer to the descriptor structure. */
    private long interfacePointer;

    /**
     * Package-private constructor to prevent manual instantiation. Interfaces
     * are always created by JNI.
     */
    Interface()
    {
        // Empty
    }

    /**
     * Returns the native pointer.
     * 
     * @return The native pointer.
     */
    public long getPointer()
    {
<<<<<<< HEAD
        return this.interfacePointer;
=======
        return interfacePointer;
>>>>>>> b12535ac
    }

    /**
     * Returns the array with interface descriptors. The length of this array is
     * determined by the {@link #numAltsetting()} field.
     * 
     * @return The array with interface descriptors.
     */
    public native InterfaceDescriptor[] altsetting();

    /**
     * Returns the number of alternate settings that belong to this interface.
     * 
     * @return The number of alternate settings.
     */
    public native int numAltsetting();

    /**
     * Returns a dump of this interface.
     * 
     * @return The interface dump.
     */
    public String dump()
    {
        final StringBuilder builder = new StringBuilder();

        builder.append(String.format("Interface:%n" + "  numAltsetting %10d",
            numAltsetting()));

        for (final InterfaceDescriptor intDesc : altsetting())
        {
            builder.append("%n" + intDesc.dump());
        }

        return builder.toString();
    }

    @Override
    public int hashCode()
    {
<<<<<<< HEAD
        return new HashCodeBuilder().append(this.interfacePointer).toHashCode();
=======
        return new HashCodeBuilder()
            .append(altsetting())
            .append(numAltsetting())
            .toHashCode();
>>>>>>> b12535ac
    }

    @Override
    public boolean equals(final Object obj)
    {
        if (this == obj)
        {
            return true;
        }
        if (obj == null)
        {
            return false;
        }
        if (getClass() != obj.getClass())
        {
            return false;
        }

        final Interface other = (Interface) obj;
<<<<<<< HEAD
        return this.interfacePointer == other.interfacePointer;
=======

        return new EqualsBuilder()
            .append(altsetting(), other.altsetting())
            .append(numAltsetting(), other.numAltsetting())
            .isEquals();
>>>>>>> b12535ac
    }

    @Override
    public String toString()
    {
        return dump();
    }
}<|MERGE_RESOLUTION|>--- conflicted
+++ resolved
@@ -2,11 +2,7 @@
  * Copyright 2013 Klaus Reimer <k@ailis.de>
  * See LICENSE.md for licensing information.
  * 
-<<<<<<< HEAD
  * Based on libusb <http://www.libusb.org/>:  
-=======
- * Based on libusbx <http://libusbx.org/>:
->>>>>>> b12535ac
  * 
  * Copyright 2001 Johannes Erdfelt <johannes@erdfelt.com>
  * Copyright 2007-2009 Daniel Drake <dsd@gentoo.org>
@@ -51,11 +47,7 @@
      */
     public long getPointer()
     {
-<<<<<<< HEAD
         return this.interfacePointer;
-=======
-        return interfacePointer;
->>>>>>> b12535ac
     }
 
     /**
@@ -75,7 +67,7 @@
 
     /**
      * Returns a dump of this interface.
-     * 
+     *
      * @return The interface dump.
      */
     public String dump()
@@ -96,14 +88,10 @@
     @Override
     public int hashCode()
     {
-<<<<<<< HEAD
-        return new HashCodeBuilder().append(this.interfacePointer).toHashCode();
-=======
         return new HashCodeBuilder()
             .append(altsetting())
             .append(numAltsetting())
             .toHashCode();
->>>>>>> b12535ac
     }
 
     @Override
@@ -123,15 +111,11 @@
         }
 
         final Interface other = (Interface) obj;
-<<<<<<< HEAD
-        return this.interfacePointer == other.interfacePointer;
-=======
 
         return new EqualsBuilder()
             .append(altsetting(), other.altsetting())
             .append(numAltsetting(), other.numAltsetting())
             .isEquals();
->>>>>>> b12535ac
     }
 
     @Override
