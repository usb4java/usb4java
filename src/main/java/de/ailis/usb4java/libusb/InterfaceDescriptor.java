/*
 * Copyright 2013 Klaus Reimer <k@ailis.de>
 * See LICENSE.md for licensing information.
 * 
<<<<<<< HEAD
 * Based on libusb <http://www.libusb.org/>:  
=======
 * Based on libusbx <http://libusbx.org/>:
>>>>>>> b12535ac
 * 
 * Copyright 2001 Johannes Erdfelt <johannes@erdfelt.com>
 * Copyright 2007-2009 Daniel Drake <dsd@gentoo.org>
 * Copyright 2010-2012 Peter Stuge <peter@stuge.se>
 * Copyright 2008-2011 Nathan Hjelm <hjelmn@users.sourceforge.net>
 * Copyright 2009-2012 Pete Batard <pete@akeo.ie>
 * Copyright 2009-2012 Ludovic Rousseau <ludovic.rousseau@gmail.com>
 * Copyright 2010-2012 Michael Plante <michael.plante@gmail.com>
 * Copyright 2011-2012 Hans de Goede <hdegoede@redhat.com>
 * Copyright 2012 Martin Pieuchot <mpi@openbsd.org>
 * Copyright 2012-2013 Toby Gray <toby.gray@realvnc.com>
 */

package de.ailis.usb4java.libusb;

import java.nio.ByteBuffer;

import javax.usb.UsbInterfaceDescriptor;

import org.apache.commons.lang3.builder.EqualsBuilder;
import org.apache.commons.lang3.builder.HashCodeBuilder;

import de.ailis.usb4java.utils.DescriptorUtils;

/**
 * A structure representing the standard USB interface descriptor.
 * 
 * This descriptor is documented in section 9.6.5 of the USB 3.0 specification.
 * All multiple-byte fields are represented in host-endian format.
 * 
 * @author Klaus Reimer (k@ailis.de)
 */
public final class InterfaceDescriptor implements UsbInterfaceDescriptor
{
    /** The native pointer to the descriptor structure. */
    private long interfaceDescriptorPointer;

    /**
     * Package-private constructor to prevent manual instantiation. Interface
     * descriptors are always created by JNI.
     */
    InterfaceDescriptor()
    {
        // Empty
    }

    /**
     * Returns the native pointer.
     * 
     * @return The native pointer.
     */
    public long getPointer()
    {
<<<<<<< HEAD
        return this.interfaceDescriptorPointer;
=======
        return interfaceDescriptorPointer;
>>>>>>> b12535ac
    }

    @Override
    public native byte bLength();

    @Override
    public native byte bDescriptorType();

    @Override
    public native byte bInterfaceNumber();

    @Override
    public native byte bAlternateSetting();

    @Override
    public native byte bNumEndpoints();

    @Override
    public native byte bInterfaceClass();

    @Override
    public native byte bInterfaceSubClass();

    @Override
    public native byte bInterfaceProtocol();

    @Override
    public native byte iInterface();

    /**
     * Returns the array with endpoints.
     * 
     * @return The array with endpoints.
     */
    public native EndpointDescriptor[] endpoint();

    /**
     * Extra descriptors.
     * 
     * If libusb encounters unknown interface descriptors, it will store them
     * here, should you wish to parse them.
     * 
     * @return The extra descriptors.
     */
    public native ByteBuffer extra();

    /**
     * Length of the extra descriptors, in bytes.
     * 
     * @return The extra descriptors length.
     */
    public native int extraLength();

    /**
     * Returns a dump of this descriptor.
     * 
     * @return The descriptor dump.
     */
    public String dump()
    {
        final StringBuilder builder = new StringBuilder();
<<<<<<< HEAD
        final int iInterface = iInterface();
        String sInterface = LibUsb.getStringDescriptor(handle, iInterface);
        if (sInterface == null) sInterface = "";
        builder.append(String.format("%s"
            + "  extralen %17d%n"
            + "  extra:%n"
            + "%s%n",
            DescriptorUtils.dump(this),
            extraLength(),
=======

        builder.append(String.format("%s%n" + "  extralen %17d%n"
            + "  extra:%n" + "%s", DescriptorUtils.dump(this), extraLength(),
>>>>>>> b12535ac
            DescriptorUtils.dump(extra()).replaceAll("(?m)^", "    ")));

        for (final EndpointDescriptor epDesc : endpoint())
        {
            builder.append("%n" + epDesc.dump());
        }

        return builder.toString();
    }

    @Override
    public int hashCode()
    {
        return new HashCodeBuilder()
            .append(bLength())
            .append(bDescriptorType())
            .append(bInterfaceNumber())
            .append(bAlternateSetting())
            .append(bNumEndpoints())
            .append(bInterfaceClass())
            .append(bInterfaceSubClass())
            .append(bInterfaceProtocol())
            .append(iInterface())
            .append(endpoint())
            .append(extra())
            .append(extraLength())
            .toHashCode();
    }

    @Override
    public boolean equals(final Object obj)
    {
        if (this == obj)
        {
            return true;
        }
        if (obj == null)
        {
            return false;
        }
        if (getClass() != obj.getClass())
        {
            return false;
        }

        final InterfaceDescriptor other = (InterfaceDescriptor) obj;

        return new EqualsBuilder()
            .append(bLength(), other.bLength())
            .append(bDescriptorType(), other.bDescriptorType())
            .append(bInterfaceNumber(), other.bInterfaceNumber())
            .append(bAlternateSetting(), other.bAlternateSetting())
            .append(bNumEndpoints(), other.bNumEndpoints())
            .append(bInterfaceClass(), other.bInterfaceClass())
            .append(bInterfaceSubClass(), other.bInterfaceSubClass())
            .append(bInterfaceProtocol(), other.bInterfaceProtocol())
            .append(iInterface(), other.iInterface())
            .append(endpoint(), other.endpoint())
            .append(extra(), other.extra())
            .append(extraLength(), other.extraLength())
            .isEquals();
    }

    @Override
    public String toString()
    {
        return dump();
    }
}<|MERGE_RESOLUTION|>--- conflicted
+++ resolved
@@ -2,11 +2,7 @@
  * Copyright 2013 Klaus Reimer <k@ailis.de>
  * See LICENSE.md for licensing information.
  * 
-<<<<<<< HEAD
  * Based on libusb <http://www.libusb.org/>:  
-=======
- * Based on libusbx <http://libusbx.org/>:
->>>>>>> b12535ac
  * 
  * Copyright 2001 Johannes Erdfelt <johannes@erdfelt.com>
  * Copyright 2007-2009 Daniel Drake <dsd@gentoo.org>
@@ -60,11 +56,7 @@
      */
     public long getPointer()
     {
-<<<<<<< HEAD
         return this.interfaceDescriptorPointer;
-=======
-        return interfaceDescriptorPointer;
->>>>>>> b12535ac
     }
 
     @Override
@@ -126,21 +118,9 @@
     public String dump()
     {
         final StringBuilder builder = new StringBuilder();
-<<<<<<< HEAD
-        final int iInterface = iInterface();
-        String sInterface = LibUsb.getStringDescriptor(handle, iInterface);
-        if (sInterface == null) sInterface = "";
-        builder.append(String.format("%s"
-            + "  extralen %17d%n"
-            + "  extra:%n"
-            + "%s%n",
-            DescriptorUtils.dump(this),
-            extraLength(),
-=======
 
         builder.append(String.format("%s%n" + "  extralen %17d%n"
             + "  extra:%n" + "%s", DescriptorUtils.dump(this), extraLength(),
->>>>>>> b12535ac
             DescriptorUtils.dump(extra()).replaceAll("(?m)^", "    ")));
 
         for (final EndpointDescriptor epDesc : endpoint())
