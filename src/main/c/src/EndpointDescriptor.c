/*
 * Copyright (C) 2013 Klaus Reimer (k@ailis.de)
 * See COPYING file for copying conditions
 */

#include "EndpointDescriptor.h"

jobject wrapEndpointDescriptor(JNIEnv *env,
    const struct libusb_endpoint_descriptor *descriptor)
{
    WRAP_POINTER(env, descriptor, "EndpointDescriptor",
        "endpointDescriptorPointer");
}

jobjectArray wrapEndpointDescriptors(JNIEnv *env, int count,
    const struct libusb_endpoint_descriptor *descriptors)
{
    jobjectArray array = (jobjectArray) (*env)->NewObjectArray(env, count,
        (*env)->FindClass(env, PACKAGE_DIR"/EndpointDescriptor"), NULL);

    for (int i = 0; i < count; i++)
        (*env)->SetObjectArrayElement(env, array, i,
            wrapEndpointDescriptor(env, &descriptors[i]));

    return array;
}

struct libusb_endpoint_descriptor *unwrapEndpointDescriptor(JNIEnv *env,
    jobject obj)
{
    UNWRAP_POINTER(env, obj, struct libusb_endpoint_descriptor*,
        "endpointDescriptorPointer");
}

/**
 * byte bLength()
 */
JNIEXPORT jbyte JNICALL METHOD_NAME(EndpointDescriptor, bLength)
(
    JNIEnv *env, jobject this
)
{
<<<<<<< HEAD
    struct libusb_endpoint_descriptor* descriptor =
        unwrapEndpointDescriptor(env, this);
    if (!descriptor) return 0;
    return descriptor->bLength;
=======
    struct libusb_endpoint_descriptor *ep = unwrapEndpointDescriptor(env, this);
    if (!ep) return 0;

    return (jbyte) ep->bLength;
>>>>>>> b12535ac
}

/**
 * byte bDescriptorType()
 */
JNIEXPORT jbyte JNICALL METHOD_NAME(EndpointDescriptor, bDescriptorType)
(
    JNIEnv *env, jobject this
)
{
<<<<<<< HEAD
    struct libusb_endpoint_descriptor* descriptor =
        unwrapEndpointDescriptor(env, this);
    if (!descriptor) return 0;
    return descriptor->bDescriptorType;
=======
    struct libusb_endpoint_descriptor *ep = unwrapEndpointDescriptor(env, this);
    if (!ep) return 0;

    return (jbyte) ep->bDescriptorType;
>>>>>>> b12535ac
}

/**
 * byte bEndpointAddress()
 */
JNIEXPORT jbyte JNICALL METHOD_NAME(EndpointDescriptor, bEndpointAddress)
(
    JNIEnv *env, jobject this
)
{
<<<<<<< HEAD
    struct libusb_endpoint_descriptor* descriptor =
        unwrapEndpointDescriptor(env, this);
    if (!descriptor) return 0;
    return descriptor->bEndpointAddress;
=======
    struct libusb_endpoint_descriptor *ep = unwrapEndpointDescriptor(env, this);
    if (!ep) return 0;

    return (jbyte) ep->bEndpointAddress;
>>>>>>> b12535ac
}

/**
 * byte bmAttributes()
 */
JNIEXPORT jbyte JNICALL METHOD_NAME(EndpointDescriptor, bmAttributes)
(
    JNIEnv *env, jobject this
)
{
<<<<<<< HEAD
    struct libusb_endpoint_descriptor* descriptor =
        unwrapEndpointDescriptor(env, this);
    if (!descriptor) return 0;
    return descriptor->bmAttributes;
=======
    struct libusb_endpoint_descriptor *ep = unwrapEndpointDescriptor(env, this);
    if (!ep) return 0;

    return (jbyte) ep->bmAttributes;
>>>>>>> b12535ac
}

/**
 * short wMaxPacketSize()
 */
JNIEXPORT jshort JNICALL METHOD_NAME(EndpointDescriptor, wMaxPacketSize)
(
    JNIEnv *env, jobject this
)
{
<<<<<<< HEAD
    struct libusb_endpoint_descriptor* descriptor =
        unwrapEndpointDescriptor(env, this);
    if (!descriptor) return 0;
    return descriptor->wMaxPacketSize;
=======
    struct libusb_endpoint_descriptor *ep = unwrapEndpointDescriptor(env, this);
    if (!ep) return 0;

    return (jshort) ep->wMaxPacketSize;
>>>>>>> b12535ac
}

/**
 * byte bInterval()
 */
JNIEXPORT jbyte JNICALL METHOD_NAME(EndpointDescriptor, bInterval)
(
    JNIEnv *env, jobject this
)
{
<<<<<<< HEAD
    struct libusb_endpoint_descriptor* descriptor =
        unwrapEndpointDescriptor(env, this);
    if (!descriptor) return 0;
    return descriptor->bInterval;
=======
    struct libusb_endpoint_descriptor *ep = unwrapEndpointDescriptor(env, this);
    if (!ep) return 0;

    return (jbyte) ep->bInterval;
>>>>>>> b12535ac
}

/**
 * byte bRefresh()
 */
JNIEXPORT jbyte JNICALL METHOD_NAME(EndpointDescriptor, bRefresh)
(
    JNIEnv *env, jobject this
)
{
<<<<<<< HEAD
    struct libusb_endpoint_descriptor* descriptor =
        unwrapEndpointDescriptor(env, this);
    if (!descriptor) return 0;
    return descriptor->bRefresh;
=======
    struct libusb_endpoint_descriptor *ep = unwrapEndpointDescriptor(env, this);
    if (!ep) return 0;

    return (jbyte) ep->bRefresh;
>>>>>>> b12535ac
}

/**
 * byte bSynchAddress()
 */
JNIEXPORT jbyte JNICALL METHOD_NAME(EndpointDescriptor, bSynchAddress)
(
    JNIEnv *env, jobject this
)
{
<<<<<<< HEAD
    struct libusb_endpoint_descriptor* descriptor =
        unwrapEndpointDescriptor(env, this);
    if (!descriptor) return 0;
    return descriptor->bSynchAddress;
=======
    struct libusb_endpoint_descriptor *ep = unwrapEndpointDescriptor(env, this);
    if (!ep) return 0;

    return (jbyte) ep->bSynchAddress;
>>>>>>> b12535ac
}

/**
 * ByteBuffer extra()
 */
JNIEXPORT jobject JNICALL METHOD_NAME(EndpointDescriptor, extra)
(
    JNIEnv *env, jobject this
)
{
<<<<<<< HEAD
    struct libusb_endpoint_descriptor *descriptor =
        unwrapEndpointDescriptor(env, this);
    if (!descriptor) return NULL;
    return (*env)->NewDirectByteBuffer(env, (void *) descriptor->extra,
        descriptor->extra_length);
=======
    struct libusb_endpoint_descriptor *ep = unwrapEndpointDescriptor(env, this);
    if (!ep) return NULL;

    return NewDirectReadOnlyByteBuffer(env, ep->extra, ep->extra_length);
>>>>>>> b12535ac
}

/**
 * int extraLength()
 */
JNIEXPORT jint JNICALL METHOD_NAME(EndpointDescriptor, extraLength)
(
    JNIEnv *env, jobject this
)
{
<<<<<<< HEAD
    struct libusb_endpoint_descriptor* descriptor =
        unwrapEndpointDescriptor(env, this);
    if (!descriptor) return 0;
    return descriptor->extra_length;
=======
    struct libusb_endpoint_descriptor *ep = unwrapEndpointDescriptor(env, this);
    if (!ep) return 0;

    return ep->extra_length;
>>>>>>> b12535ac
}<|MERGE_RESOLUTION|>--- conflicted
+++ resolved
@@ -8,15 +8,15 @@
 jobject wrapEndpointDescriptor(JNIEnv *env,
     const struct libusb_endpoint_descriptor *descriptor)
 {
-    WRAP_POINTER(env, descriptor, "EndpointDescriptor",
-        "endpointDescriptorPointer");
+    WRAP_POINTER(env, descriptor, "EndpointDescriptor", "endpointDescriptorPointer");
 }
 
 jobjectArray wrapEndpointDescriptors(JNIEnv *env, int count,
     const struct libusb_endpoint_descriptor *descriptors)
 {
-    jobjectArray array = (jobjectArray) (*env)->NewObjectArray(env, count,
-        (*env)->FindClass(env, PACKAGE_DIR"/EndpointDescriptor"), NULL);
+    jobjectArray array = (jobjectArray) (*env)->NewObjectArray(env,
+        count, (*env)->FindClass(env, PACKAGE_DIR"/EndpointDescriptor"),
+        NULL);
 
     for (int i = 0; i < count; i++)
         (*env)->SetObjectArrayElement(env, array, i,
@@ -28,8 +28,7 @@
 struct libusb_endpoint_descriptor *unwrapEndpointDescriptor(JNIEnv *env,
     jobject obj)
 {
-    UNWRAP_POINTER(env, obj, struct libusb_endpoint_descriptor*,
-        "endpointDescriptorPointer");
+    UNWRAP_POINTER(env, obj, struct libusb_endpoint_descriptor*, "endpointDescriptorPointer");
 }
 
 /**
@@ -40,17 +39,10 @@
     JNIEnv *env, jobject this
 )
 {
-<<<<<<< HEAD
     struct libusb_endpoint_descriptor* descriptor =
         unwrapEndpointDescriptor(env, this);
     if (!descriptor) return 0;
-    return descriptor->bLength;
-=======
-    struct libusb_endpoint_descriptor *ep = unwrapEndpointDescriptor(env, this);
-    if (!ep) return 0;
-
-    return (jbyte) ep->bLength;
->>>>>>> b12535ac
+    return (jbyte) descriptor->bLength;
 }
 
 /**
@@ -61,17 +53,10 @@
     JNIEnv *env, jobject this
 )
 {
-<<<<<<< HEAD
     struct libusb_endpoint_descriptor* descriptor =
         unwrapEndpointDescriptor(env, this);
     if (!descriptor) return 0;
-    return descriptor->bDescriptorType;
-=======
-    struct libusb_endpoint_descriptor *ep = unwrapEndpointDescriptor(env, this);
-    if (!ep) return 0;
-
-    return (jbyte) ep->bDescriptorType;
->>>>>>> b12535ac
+    return (jbyte) descriptor->bDescriptorType;
 }
 
 /**
@@ -82,17 +67,10 @@
     JNIEnv *env, jobject this
 )
 {
-<<<<<<< HEAD
     struct libusb_endpoint_descriptor* descriptor =
         unwrapEndpointDescriptor(env, this);
     if (!descriptor) return 0;
-    return descriptor->bEndpointAddress;
-=======
-    struct libusb_endpoint_descriptor *ep = unwrapEndpointDescriptor(env, this);
-    if (!ep) return 0;
-
-    return (jbyte) ep->bEndpointAddress;
->>>>>>> b12535ac
+    return (jbyte) descriptor->bEndpointAddress;
 }
 
 /**
@@ -103,17 +81,10 @@
     JNIEnv *env, jobject this
 )
 {
-<<<<<<< HEAD
     struct libusb_endpoint_descriptor* descriptor =
         unwrapEndpointDescriptor(env, this);
     if (!descriptor) return 0;
-    return descriptor->bmAttributes;
-=======
-    struct libusb_endpoint_descriptor *ep = unwrapEndpointDescriptor(env, this);
-    if (!ep) return 0;
-
-    return (jbyte) ep->bmAttributes;
->>>>>>> b12535ac
+    return (jbyte) descriptor->bmAttributes;
 }
 
 /**
@@ -124,17 +95,10 @@
     JNIEnv *env, jobject this
 )
 {
-<<<<<<< HEAD
     struct libusb_endpoint_descriptor* descriptor =
         unwrapEndpointDescriptor(env, this);
     if (!descriptor) return 0;
-    return descriptor->wMaxPacketSize;
-=======
-    struct libusb_endpoint_descriptor *ep = unwrapEndpointDescriptor(env, this);
-    if (!ep) return 0;
-
-    return (jshort) ep->wMaxPacketSize;
->>>>>>> b12535ac
+    return (jshort) descriptor->wMaxPacketSize;
 }
 
 /**
@@ -145,17 +109,10 @@
     JNIEnv *env, jobject this
 )
 {
-<<<<<<< HEAD
     struct libusb_endpoint_descriptor* descriptor =
         unwrapEndpointDescriptor(env, this);
     if (!descriptor) return 0;
-    return descriptor->bInterval;
-=======
-    struct libusb_endpoint_descriptor *ep = unwrapEndpointDescriptor(env, this);
-    if (!ep) return 0;
-
-    return (jbyte) ep->bInterval;
->>>>>>> b12535ac
+    return (jbyte) descriptor->bInterval;
 }
 
 /**
@@ -166,17 +123,10 @@
     JNIEnv *env, jobject this
 )
 {
-<<<<<<< HEAD
     struct libusb_endpoint_descriptor* descriptor =
         unwrapEndpointDescriptor(env, this);
     if (!descriptor) return 0;
-    return descriptor->bRefresh;
-=======
-    struct libusb_endpoint_descriptor *ep = unwrapEndpointDescriptor(env, this);
-    if (!ep) return 0;
-
-    return (jbyte) ep->bRefresh;
->>>>>>> b12535ac
+    return (jbyte) descriptor->bRefresh;
 }
 
 /**
@@ -187,17 +137,10 @@
     JNIEnv *env, jobject this
 )
 {
-<<<<<<< HEAD
     struct libusb_endpoint_descriptor* descriptor =
         unwrapEndpointDescriptor(env, this);
     if (!descriptor) return 0;
-    return descriptor->bSynchAddress;
-=======
-    struct libusb_endpoint_descriptor *ep = unwrapEndpointDescriptor(env, this);
-    if (!ep) return 0;
-
-    return (jbyte) ep->bSynchAddress;
->>>>>>> b12535ac
+    return (jbyte) descriptor->bSynchAddress;
 }
 
 /**
@@ -208,18 +151,10 @@
     JNIEnv *env, jobject this
 )
 {
-<<<<<<< HEAD
     struct libusb_endpoint_descriptor *descriptor =
         unwrapEndpointDescriptor(env, this);
     if (!descriptor) return NULL;
-    return (*env)->NewDirectByteBuffer(env, (void *) descriptor->extra,
-        descriptor->extra_length);
-=======
-    struct libusb_endpoint_descriptor *ep = unwrapEndpointDescriptor(env, this);
-    if (!ep) return NULL;
-
-    return NewDirectReadOnlyByteBuffer(env, ep->extra, ep->extra_length);
->>>>>>> b12535ac
+    return NewDirectReadOnlyByteBuffer(env, descriptor->extra, descriptor->extra_length);
 }
 
 /**
@@ -230,15 +165,8 @@
     JNIEnv *env, jobject this
 )
 {
-<<<<<<< HEAD
     struct libusb_endpoint_descriptor* descriptor =
         unwrapEndpointDescriptor(env, this);
     if (!descriptor) return 0;
     return descriptor->extra_length;
-=======
-    struct libusb_endpoint_descriptor *ep = unwrapEndpointDescriptor(env, this);
-    if (!ep) return 0;
-
-    return ep->extra_length;
->>>>>>> b12535ac
 }