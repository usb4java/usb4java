/*
 * Copyright (C) 2013 Klaus Reimer (k@ailis.de)
 * See COPYING file for copying conditions
 */

#include "ConfigDescriptor.h"
#include "Interface.h"

void setConfigDescriptor(JNIEnv* env,
    const struct libusb_config_descriptor* descriptor, jobject object)
{
    SET_POINTER(env, descriptor, object, "configDescriptorPointer");
}

struct libusb_config_descriptor* unwrapConfigDescriptor(JNIEnv* env,
    jobject descriptor)
{
    UNWRAP_POINTER(env, descriptor, struct libusb_config_descriptor*,
        "configDescriptorPointer");
}

void resetConfigDescriptor(JNIEnv* env, jobject obj)
{
    RESET_POINTER(env, obj, "configDescriptorPointer");
}

/**
 * byte bLength()
 */
JNIEXPORT jbyte JNICALL METHOD_NAME(ConfigDescriptor, bLength)
(
    JNIEnv *env, jobject this
)
{
<<<<<<< HEAD
    struct libusb_config_descriptor *descriptor =
        unwrapConfigDescriptor(env, this);
    if (!descriptor) return 0;
    return descriptor->bLength;
=======
    struct libusb_config_descriptor *config = unwrapConfigDescriptor(env, this);
    if (!config) return 0;

    return (jbyte) config->bLength;
>>>>>>> b12535ac
}

/**
 * byte bDescriptorType()
 */
JNIEXPORT jbyte JNICALL METHOD_NAME(ConfigDescriptor, bDescriptorType)
(
    JNIEnv *env, jobject this
)
{
<<<<<<< HEAD
    struct libusb_config_descriptor *descriptor =
        unwrapConfigDescriptor(env, this);
    if (!descriptor) return 0;
    return descriptor->bDescriptorType;
=======
    struct libusb_config_descriptor *config = unwrapConfigDescriptor(env, this);
    if (!config) return 0;

    return (jbyte) config->bDescriptorType;
>>>>>>> b12535ac
}

/**
 * short wTotalLength()
 */
JNIEXPORT jshort JNICALL METHOD_NAME(ConfigDescriptor, wTotalLength)
(
    JNIEnv *env, jobject this
)
{
<<<<<<< HEAD
    struct libusb_config_descriptor *descriptor =
        unwrapConfigDescriptor(env, this);
    if (!descriptor) return 0;
    return descriptor->wTotalLength;
=======
    struct libusb_config_descriptor *config = unwrapConfigDescriptor(env, this);
    if (!config) return 0;

    return (jshort) config->wTotalLength;
>>>>>>> b12535ac
}

/**
 * byte bNumInterfaces()
 */
JNIEXPORT jbyte JNICALL METHOD_NAME(ConfigDescriptor, bNumInterfaces)
(
    JNIEnv *env, jobject this
)
{
<<<<<<< HEAD
    struct libusb_config_descriptor *descriptor =
        unwrapConfigDescriptor(env, this);
    if (!descriptor) return 0;
    return descriptor->bNumInterfaces;
=======
    struct libusb_config_descriptor *config = unwrapConfigDescriptor(env, this);
    if (!config) return 0;

    return (jbyte) config->bNumInterfaces;
>>>>>>> b12535ac
}

/**
 * byte bConfigurationValue()
 */
JNIEXPORT jbyte JNICALL METHOD_NAME(ConfigDescriptor, bConfigurationValue)
(
    JNIEnv *env, jobject this
)
{
<<<<<<< HEAD
    struct libusb_config_descriptor *descriptor =
        unwrapConfigDescriptor(env, this);
    if (!descriptor) return 0;
    return descriptor->bConfigurationValue;
=======
    struct libusb_config_descriptor *config = unwrapConfigDescriptor(env, this);
    if (!config) return 0;

    return (jbyte) config->bConfigurationValue;
>>>>>>> b12535ac
}

/**
 * byte iConfiguration()
 */
JNIEXPORT jbyte JNICALL METHOD_NAME(ConfigDescriptor, iConfiguration)
(
    JNIEnv *env, jobject this
)
{
<<<<<<< HEAD
    struct libusb_config_descriptor *descriptor =
        unwrapConfigDescriptor(env, this);
    if (!descriptor) return 0;
    return descriptor->iConfiguration;
=======
    struct libusb_config_descriptor *config = unwrapConfigDescriptor(env, this);
    if (!config) return 0;

    return (jbyte) config->iConfiguration;
>>>>>>> b12535ac
}

/**
 * byte bmAttributes()
 */
JNIEXPORT jbyte JNICALL METHOD_NAME(ConfigDescriptor, bmAttributes)
(
    JNIEnv *env, jobject this
)
{
<<<<<<< HEAD
    struct libusb_config_descriptor *descriptor =
        unwrapConfigDescriptor(env, this);
    if (!descriptor) return 0;
    return descriptor->bmAttributes;
=======
    struct libusb_config_descriptor *config = unwrapConfigDescriptor(env, this);
    if (!config) return 0;

    return (jbyte) config->bmAttributes;
>>>>>>> b12535ac
}

/**
 * byte bMaxPower()
 */
JNIEXPORT jbyte JNICALL METHOD_NAME(ConfigDescriptor, bMaxPower)
(
    JNIEnv *env, jobject this
)
{
<<<<<<< HEAD
    struct libusb_config_descriptor *descriptor =
        unwrapConfigDescriptor(env, this);
    if (!descriptor) return 0;
    return descriptor->MaxPower;
=======
    struct libusb_config_descriptor *config = unwrapConfigDescriptor(env, this);
    if (!config) return 0;

    return (jbyte) config->MaxPower;
>>>>>>> b12535ac
}

/**
 * Interface[] iface()
 */
JNIEXPORT jobjectArray JNICALL METHOD_NAME(ConfigDescriptor, iface)
(
    JNIEnv *env, jobject this
)
{
<<<<<<< HEAD
    struct libusb_config_descriptor *descriptor = unwrapConfigDescriptor(
        env, this);
    if (!descriptor) return NULL;
    return wrapInterfaces(env, descriptor->bNumInterfaces,
        descriptor->interface);
=======
    struct libusb_config_descriptor *config = unwrapConfigDescriptor(env, this);
    if (!config) return NULL;

    return wrapInterfaces(env, config->bNumInterfaces,
        config->interface);
>>>>>>> b12535ac
}

/**
 * ByteBuffer extra()
 */
JNIEXPORT jobject JNICALL METHOD_NAME(ConfigDescriptor, extra)
(
    JNIEnv *env, jobject this
)
{
<<<<<<< HEAD
    struct libusb_config_descriptor *descriptor =
        unwrapConfigDescriptor(env, this);
    if (!descriptor) return NULL;
    return (*env)->NewDirectByteBuffer(env, (void *) descriptor->extra,
        descriptor->extra_length);
=======
    struct libusb_config_descriptor *config = unwrapConfigDescriptor(env, this);
    if (!config) return NULL;

    return NewDirectReadOnlyByteBuffer(env, config->extra, config->extra_length);
>>>>>>> b12535ac
}

/**
 * int extraLength()
 */
JNIEXPORT jint JNICALL METHOD_NAME(ConfigDescriptor, extraLength)
(
    JNIEnv *env, jobject this
)
{
<<<<<<< HEAD
    struct libusb_config_descriptor *descriptor =
        unwrapConfigDescriptor(env, this);
    if (!descriptor) return 0;
    return descriptor->extra_length;
=======
    struct libusb_config_descriptor *config = unwrapConfigDescriptor(env, this);
    if (!config) return 0;

    return config->extra_length;
>>>>>>> b12535ac
}<|MERGE_RESOLUTION|>--- conflicted
+++ resolved
@@ -32,17 +32,10 @@
     JNIEnv *env, jobject this
 )
 {
-<<<<<<< HEAD
     struct libusb_config_descriptor *descriptor =
         unwrapConfigDescriptor(env, this);
     if (!descriptor) return 0;
-    return descriptor->bLength;
-=======
-    struct libusb_config_descriptor *config = unwrapConfigDescriptor(env, this);
-    if (!config) return 0;
-
-    return (jbyte) config->bLength;
->>>>>>> b12535ac
+    return (jbyte) descriptor->bLength;
 }
 
 /**
@@ -53,17 +46,10 @@
     JNIEnv *env, jobject this
 )
 {
-<<<<<<< HEAD
     struct libusb_config_descriptor *descriptor =
         unwrapConfigDescriptor(env, this);
     if (!descriptor) return 0;
-    return descriptor->bDescriptorType;
-=======
-    struct libusb_config_descriptor *config = unwrapConfigDescriptor(env, this);
-    if (!config) return 0;
-
-    return (jbyte) config->bDescriptorType;
->>>>>>> b12535ac
+    return (jbyte) descriptor->bDescriptorType;
 }
 
 /**
@@ -74,17 +60,10 @@
     JNIEnv *env, jobject this
 )
 {
-<<<<<<< HEAD
     struct libusb_config_descriptor *descriptor =
         unwrapConfigDescriptor(env, this);
     if (!descriptor) return 0;
-    return descriptor->wTotalLength;
-=======
-    struct libusb_config_descriptor *config = unwrapConfigDescriptor(env, this);
-    if (!config) return 0;
-
-    return (jshort) config->wTotalLength;
->>>>>>> b12535ac
+    return (jshort) descriptor->wTotalLength;
 }
 
 /**
@@ -95,17 +74,10 @@
     JNIEnv *env, jobject this
 )
 {
-<<<<<<< HEAD
     struct libusb_config_descriptor *descriptor =
         unwrapConfigDescriptor(env, this);
     if (!descriptor) return 0;
-    return descriptor->bNumInterfaces;
-=======
-    struct libusb_config_descriptor *config = unwrapConfigDescriptor(env, this);
-    if (!config) return 0;
-
-    return (jbyte) config->bNumInterfaces;
->>>>>>> b12535ac
+    return (jbyte) descriptor->bNumInterfaces;
 }
 
 /**
@@ -116,17 +88,10 @@
     JNIEnv *env, jobject this
 )
 {
-<<<<<<< HEAD
     struct libusb_config_descriptor *descriptor =
         unwrapConfigDescriptor(env, this);
     if (!descriptor) return 0;
-    return descriptor->bConfigurationValue;
-=======
-    struct libusb_config_descriptor *config = unwrapConfigDescriptor(env, this);
-    if (!config) return 0;
-
-    return (jbyte) config->bConfigurationValue;
->>>>>>> b12535ac
+    return (jbyte) descriptor->bConfigurationValue;
 }
 
 /**
@@ -137,17 +102,10 @@
     JNIEnv *env, jobject this
 )
 {
-<<<<<<< HEAD
     struct libusb_config_descriptor *descriptor =
         unwrapConfigDescriptor(env, this);
     if (!descriptor) return 0;
-    return descriptor->iConfiguration;
-=======
-    struct libusb_config_descriptor *config = unwrapConfigDescriptor(env, this);
-    if (!config) return 0;
-
-    return (jbyte) config->iConfiguration;
->>>>>>> b12535ac
+    return (jbyte) descriptor->iConfiguration;
 }
 
 /**
@@ -158,17 +116,10 @@
     JNIEnv *env, jobject this
 )
 {
-<<<<<<< HEAD
     struct libusb_config_descriptor *descriptor =
         unwrapConfigDescriptor(env, this);
     if (!descriptor) return 0;
-    return descriptor->bmAttributes;
-=======
-    struct libusb_config_descriptor *config = unwrapConfigDescriptor(env, this);
-    if (!config) return 0;
-
-    return (jbyte) config->bmAttributes;
->>>>>>> b12535ac
+    return (jbyte) descriptor->bmAttributes;
 }
 
 /**
@@ -179,17 +130,10 @@
     JNIEnv *env, jobject this
 )
 {
-<<<<<<< HEAD
     struct libusb_config_descriptor *descriptor =
         unwrapConfigDescriptor(env, this);
     if (!descriptor) return 0;
-    return descriptor->MaxPower;
-=======
-    struct libusb_config_descriptor *config = unwrapConfigDescriptor(env, this);
-    if (!config) return 0;
-
-    return (jbyte) config->MaxPower;
->>>>>>> b12535ac
+    return (jbyte) descriptor->MaxPower;
 }
 
 /**
@@ -200,19 +144,11 @@
     JNIEnv *env, jobject this
 )
 {
-<<<<<<< HEAD
     struct libusb_config_descriptor *descriptor = unwrapConfigDescriptor(
         env, this);
     if (!descriptor) return NULL;
     return wrapInterfaces(env, descriptor->bNumInterfaces,
         descriptor->interface);
-=======
-    struct libusb_config_descriptor *config = unwrapConfigDescriptor(env, this);
-    if (!config) return NULL;
-
-    return wrapInterfaces(env, config->bNumInterfaces,
-        config->interface);
->>>>>>> b12535ac
 }
 
 /**
@@ -223,18 +159,10 @@
     JNIEnv *env, jobject this
 )
 {
-<<<<<<< HEAD
     struct libusb_config_descriptor *descriptor =
         unwrapConfigDescriptor(env, this);
     if (!descriptor) return NULL;
-    return (*env)->NewDirectByteBuffer(env, (void *) descriptor->extra,
-        descriptor->extra_length);
-=======
-    struct libusb_config_descriptor *config = unwrapConfigDescriptor(env, this);
-    if (!config) return NULL;
-
-    return NewDirectReadOnlyByteBuffer(env, config->extra, config->extra_length);
->>>>>>> b12535ac
+    return NewDirectReadOnlyByteBuffer(env, descriptor->extra, descriptor->extra_length);
 }
 
 /**
@@ -245,15 +173,8 @@
     JNIEnv *env, jobject this
 )
 {
-<<<<<<< HEAD
     struct libusb_config_descriptor *descriptor =
         unwrapConfigDescriptor(env, this);
     if (!descriptor) return 0;
     return descriptor->extra_length;
-=======
-    struct libusb_config_descriptor *config = unwrapConfigDescriptor(env, this);
-    if (!config) return 0;
-
-    return config->extra_length;
->>>>>>> b12535ac
 }