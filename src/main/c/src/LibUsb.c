--- conflicted
+++ resolved
@@ -33,7 +33,17 @@
 static int defaultContextRefcnt = 0;
 
 /**
-<<<<<<< HEAD
+ * Version getVersion()
+ */
+JNIEXPORT jobject JNICALL METHOD_NAME(LibUsb, getVersion)
+(
+    JNIEnv *env, jclass class
+)
+{
+    return wrapVersion(env, libusb_get_version());
+}
+
+/**
  * int getApiVersion()
  */
 JNIEXPORT jint JNICALL METHOD_NAME(LibUsb, getApiVersion)
@@ -45,10 +55,7 @@
 }
 
 /**
- * int init()
-=======
  * int init(Context)
->>>>>>> b12535ac
  */
 JNIEXPORT jint JNICALL METHOD_NAME(LibUsb, init)
 (
@@ -113,7 +120,6 @@
 {
     libusb_context *ctx = unwrapContext(env, context);
     if (!ctx && context) return;
-
     libusb_set_debug(ctx, level);
 }
 
@@ -129,7 +135,6 @@
     NOT_SET(env, deviceList, "deviceListPointer", return 0);
     libusb_context *ctx = unwrapContext(env, context);
     if (!ctx && context) return 0;
-
     libusb_device **list;
     ssize_t result = libusb_get_device_list(ctx, &list);
     if (result >= 0) setDeviceList(env, list, (jint) result, deviceList);
@@ -147,7 +152,6 @@
     NOT_NULL(env, deviceList, return);
     libusb_device **list = unwrapDeviceList(env, deviceList);
     if (!list) return;
-
     libusb_free_device_list(list, unrefDevices);
     resetDeviceList(env, deviceList);
 }
@@ -163,7 +167,6 @@
     NOT_NULL(env, device, return 0);
     libusb_device *dev = unwrapDevice(env, device);
     if (!dev) return 0;
-
     return libusb_get_bus_number(dev);
 }
 
@@ -178,59 +181,24 @@
     NOT_NULL(env, device, return 0);
     libusb_device *dev = unwrapDevice(env, device);
     if (!dev) return 0;
-<<<<<<< HEAD
     return libusb_get_port_number(dev);
 }
 
 /**
- * int getPortNumbers(Device, byte[])
-=======
-
-    #if defined(LIBUSBX_API_VERSION)
-        return libusb_get_port_number(dev);
-    #else
-        return 0;
-    #endif
-}
-
-/**
- * int getPortPath(Context, Device, ByteBuffer)
->>>>>>> b12535ac
+ * int getPortNumbers(Device, ByteBuffer)
  */
 JNIEXPORT jint JNICALL METHOD_NAME(LibUsb, getPortNumbers)
 (
-<<<<<<< HEAD
-    JNIEnv *env, jclass class, jobject device, jbyteArray path
-=======
-    JNIEnv *env, jclass class, jobject context, jobject device, jobject path
->>>>>>> b12535ac
+    JNIEnv *env, jclass class, jobject device, jobject path
 )
 {
     NOT_NULL(env, device, return 0);
     NOT_NULL(env, path, return 0);
-<<<<<<< HEAD
+    DIRECT_BUFFER(env, path, path_ptr, return 0);
     libusb_device *dev = unwrapDevice(env, device);
     if (!dev) return 0;
-    jsize size = (*env)->GetArrayLength(env, path);
-    unsigned char buffer[size];
-    int result = libusb_get_port_numbers(dev, buffer, size);
-    if (result > 0) (*env)->SetByteArrayRegion(env, path, 0, result, (jbyte *) buffer);
-    return result;
-=======
-    DIRECT_BUFFER(env, path, path_ptr, return 0);
-    libusb_context *ctx = unwrapContext(env, context);
-    if (!ctx && context) return 0;
-    libusb_device *dev = unwrapDevice(env, device);
-    if (!dev) return 0;
-
-    #if defined(LIBUSBX_API_VERSION)
-        jlong path_size = (*env)->GetDirectBufferCapacity(env, path);
-
-        return libusb_get_port_path(ctx, dev, path_ptr, (uint8_t) path_size);
-    #else
-        return 0;
-    #endif
->>>>>>> b12535ac
+    jlong path_size = (*env)->GetDirectBufferCapacity(env, path);
+    return libusb_get_port_numbers(dev, path_ptr, path_size);
 }
 
 /**
@@ -244,12 +212,7 @@
     NOT_NULL(env, device, return NULL);
     libusb_device *dev = unwrapDevice(env, device);
     if (!dev) return NULL;
-
-    #if defined(LIBUSBX_API_VERSION)
-        return wrapDevice(env, libusb_get_parent(dev));
-    #else
-        return NULL;
-    #endif
+    return wrapDevice(env, libusb_get_parent(dev));
 }
 
 /**
@@ -263,7 +226,6 @@
     NOT_NULL(env, device, return 0);
     libusb_device *dev = unwrapDevice(env, device);
     if (!dev) return 0;
-
     return libusb_get_device_address(dev);
 }
 
@@ -278,7 +240,6 @@
     NOT_NULL(env, device, return 0);
     libusb_device *dev = unwrapDevice(env, device);
     if (!dev) return 0;
-
     return libusb_get_device_speed(dev);
 }
 
@@ -338,7 +299,6 @@
     NOT_NULL(env, device, return);
     libusb_device *dev = unwrapDevice(env, device);
     if (!dev) return;
-
     libusb_unref_device(dev);
     resetDevice(env, device);
 }
@@ -356,10 +316,9 @@
     NOT_SET(env, handle, "deviceHandlePointer", return 0);
     libusb_device *dev = unwrapDevice(env, device);
     if (!dev) return 0;
-
-    libusb_device_handle *dev_handle;
-    int result = libusb_open(dev, &dev_handle);
-    if (result == LIBUSB_SUCCESS) setDeviceHandle(env, dev_handle, handle);
+    libusb_device_handle *deviceHandle;
+    int result = libusb_open(dev, &deviceHandle);
+    if (result == LIBUSB_SUCCESS) setDeviceHandle(env, deviceHandle, handle);
     return result;
 }
 
@@ -374,7 +333,6 @@
 {
     libusb_context *ctx = unwrapContext(env, context);
     if (!ctx && context) return NULL;
-
     return wrapDeviceHandle(env, libusb_open_device_with_vid_pid(
         ctx, (uint16_t) vendorId, (uint16_t) productId));
 }
@@ -390,7 +348,6 @@
     NOT_NULL(env, handle, return);
     libusb_device_handle *dev_handle = unwrapDeviceHandle(env, handle);
     if (!dev_handle) return;
-
     libusb_close(dev_handle);
     resetDeviceHandle(env, handle);
 }
@@ -406,7 +363,6 @@
     NOT_NULL(env, handle, return NULL);
     libusb_device_handle *dev_handle = unwrapDeviceHandle(env, handle);
     if (!dev_handle) return NULL;
-
     return wrapDevice(env, libusb_get_device(dev_handle));
 }
 
@@ -422,7 +378,6 @@
     NOT_NULL(env, buffer, return 0);
     libusb_device_handle *dev_handle = unwrapDeviceHandle(env, handle);
     if (!dev_handle) return 0;
-
     int config;
     int result = libusb_get_configuration(dev_handle, &config);
     if (result == LIBUSB_SUCCESS)
@@ -445,7 +400,6 @@
     NOT_NULL(env, handle, return 0);
     libusb_device_handle *dev_handle = unwrapDeviceHandle(env, handle);
     if (!dev_handle) return 0;
-
     return libusb_set_configuration(dev_handle, config);
 }
 
@@ -460,7 +414,6 @@
     NOT_NULL(env, handle, return 0);
     libusb_device_handle *dev_handle = unwrapDeviceHandle(env, handle);
     if (!dev_handle) return 0;
-
     return libusb_claim_interface(dev_handle, iface);
 }
 
@@ -475,7 +428,6 @@
     NOT_NULL(env, handle, return 0);
     libusb_device_handle *dev_handle = unwrapDeviceHandle(env, handle);
     if (!dev_handle) return 0;
-
     return libusb_release_interface(dev_handle, iface);
 }
 
@@ -490,7 +442,6 @@
     NOT_NULL(env, handle, return 0);
     libusb_device_handle *dev_handle = unwrapDeviceHandle(env, handle);
     if (!dev_handle) return 0;
-
     return libusb_set_interface_alt_setting(dev_handle, iface, setting);
 }
 
@@ -520,7 +471,6 @@
     NOT_NULL(env, handle, return 0);
     libusb_device_handle *dev_handle = unwrapDeviceHandle(env, handle);
     if (!dev_handle) return 0;
-
     return libusb_reset_device(dev_handle);
 }
 
@@ -535,7 +485,6 @@
     NOT_NULL(env, handle, return 0);
     libusb_device_handle *dev_handle = unwrapDeviceHandle(env, handle);
     if (!dev_handle) return 0;
-
     return libusb_kernel_driver_active(dev_handle, iface);
 }
 
@@ -550,7 +499,6 @@
     NOT_NULL(env, handle, return 0);
     libusb_device_handle *dev_handle = unwrapDeviceHandle(env, handle);
     if (!dev_handle) return 0;
-
     return libusb_detach_kernel_driver(dev_handle, iface);
 }
 
@@ -565,12 +513,11 @@
     NOT_NULL(env, handle, return 0);
     libusb_device_handle *dev_handle = unwrapDeviceHandle(env, handle);
     if (!dev_handle) return 0;
-
     return libusb_attach_kernel_driver(dev_handle, iface);
 }
 
 /**
- * int attachKernelDriver(DeviceHandle, int)
+ * int setAutoDetachKernelDriver(DeviceHandle, boolean)
  */
 JNIEXPORT jint JNICALL METHOD_NAME(LibUsb, setAutoDetachKernelDriver)
 (
@@ -606,47 +553,33 @@
 }
 
 /**
-<<<<<<< HEAD
- * int setLocale(string)
+ * int setLocale(String)
  */
 JNIEXPORT jint JNICALL METHOD_NAME(LibUsb, setLocale)
 (
-    JNIEnv *env, jobject this, jstring locale
-)
-{
-    const char *nativeLocale = (*env)->GetStringUTFChars(env, locale, 0);
+    JNIEnv *env, jobject class, jstring locale
+)
+{
+    NOT_NULL(env, locale, return 0);
+    const char *nativeLocale = (*env)->GetStringUTFChars(env, locale, NULL);
     int result = libusb_setlocale(nativeLocale);
     (*env)->ReleaseStringUTFChars(env, locale, nativeLocale);
     return result;
 }
 
 /**
- * string strError(int)
+ * String strError(int)
  */
 JNIEXPORT jstring JNICALL METHOD_NAME(LibUsb, strError)
 (
-    JNIEnv *env, jobject this, jint code
+    JNIEnv *env, jobject class, jint code
 )
 {
     return (*env)->NewStringUTF(env, libusb_strerror(code));
 }
 
 /**
- * int le16ToCpu(int)
-=======
- * Version getVersion()
- */
-JNIEXPORT jobject JNICALL METHOD_NAME(LibUsb, getVersion)
-(
-    JNIEnv *env, jclass class
-)
-{
-    return wrapVersion(env, libusb_get_version());
-}
-
-/**
  * short le16ToCpu(short)
->>>>>>> b12535ac
  */
 JNIEXPORT jshort JNICALL METHOD_NAME(LibUsb, le16ToCpu)
 (
@@ -714,278 +647,7 @@
 }
 
 /**
- * int getActiveConfigDescriptor(Device, ConfigDescriptor)
- */
-JNIEXPORT jint JNICALL METHOD_NAME(LibUsb, getActiveConfigDescriptor)
-(
-    JNIEnv *env, jclass class, jobject device, jobject descriptor)
-{
-    NOT_NULL(env, device, return 0);
-    NOT_NULL(env, descriptor, return 0);
-    NOT_SET(env, descriptor, "configDescriptorPointer", return 0);
-    libusb_device *dev = unwrapDevice(env, device);
-    if (!dev) return 0;
-
-    struct libusb_config_descriptor *config;
-    int result = libusb_get_active_config_descriptor(dev, &config);
-    if (result == LIBUSB_SUCCESS) setConfigDescriptor(env, config, descriptor);
-    return result;
-}
-
-/**
- * int getConfigDescriptor(Device, byte, ConfigDescriptor)
- */
-JNIEXPORT jint JNICALL METHOD_NAME(LibUsb, getConfigDescriptor)
-(
-    JNIEnv *env, jclass class, jobject device, jbyte index, jobject descriptor
-)
-{
-    NOT_NULL(env, device, return 0);
-    NOT_NULL(env, descriptor, return 0);
-    NOT_SET(env, descriptor, "configDescriptorPointer", return 0);
-    libusb_device *dev = unwrapDevice(env, device);
-    if (!dev) return 0;
-
-    struct libusb_config_descriptor *config;
-    int result = libusb_get_config_descriptor(dev, (uint8_t) index, &config);
-    if (result == LIBUSB_SUCCESS) setConfigDescriptor(env, config, descriptor);
-    return result;
-}
-
-/**
- * int getConfigDescriptorByValue(Device, byte, ConfigDescriptor)
- */
-JNIEXPORT jint JNICALL METHOD_NAME(LibUsb, getConfigDescriptorByValue)
-(
-    JNIEnv *env, jclass class, jobject device, jbyte index, jobject descriptor
-)
-{
-    NOT_NULL(env, device, return 0);
-    NOT_NULL(env, descriptor, return 0);
-    NOT_SET(env, descriptor, "configDescriptorPointer", return 0);
-    libusb_device *dev = unwrapDevice(env, device);
-    if (!dev) return 0;
-
-    struct libusb_config_descriptor *config;
-    int result = libusb_get_config_descriptor_by_value(
-        dev, (uint8_t) index, &config);
-    if (result == LIBUSB_SUCCESS) setConfigDescriptor(env, config, descriptor);
-    return result;
-}
-
-/**
- * void freeConfigDescriptor(ConfigDescriptor)
- */
-JNIEXPORT void JNICALL METHOD_NAME(LibUsb, freeConfigDescriptor)
-(
-    JNIEnv *env, jclass class, jobject descriptor
-)
-{
-    NOT_NULL(env, descriptor, return);
-    struct libusb_config_descriptor *config = unwrapConfigDescriptor(env,
-        descriptor);
-    if (!config) return;
-
-    libusb_free_config_descriptor(config);
-    resetConfigDescriptor(env, descriptor);
-}
-
-/**
-<<<<<<< HEAD
- * int getSsEndpointCompanionDescriptor(Device, int, SsEndpointCompanionDescriptor)
- */
-JNIEXPORT jint JNICALL METHOD_NAME(LibUsb, getSsEndpointCompanionDescriptor)
-(
-    JNIEnv *env, jclass class, jobject context, jobject endpointDescriptor,
-    jobject companionDescriptor
-)
-{
-    NOT_NULL(env, endpointDescriptor, return 0);
-    NOT_NULL(env, companionDescriptor, return 0);
-    libusb_context *ctx = unwrapContext(env, context);
-    struct libusb_endpoint_descriptor *endpoint_descriptor =
-        unwrapEndpointDescriptor(env, endpointDescriptor);
-    if (!endpoint_descriptor) return 0;
-    struct libusb_ss_endpoint_companion_descriptor *companion_descriptor;
-    int result = libusb_get_ss_endpoint_companion_descriptor(ctx,
-        endpoint_descriptor, &companion_descriptor);
-    if (!result) setSsEndpointCompanionDescriptor(env, companion_descriptor,
-        companionDescriptor);
-    return result;
-}
-
-/**
- * void freeSsEndpointCompanionDescriptor(SsEndpointCompanionDescriptor)
- */
-JNIEXPORT void JNICALL METHOD_NAME(LibUsb, freeSsEndpointCompanionDescriptor)
-(
-    JNIEnv *env, jclass class, jobject companionDescriptor
-)
-{
-    if (!companionDescriptor) return;
-    struct libusb_ss_endpoint_companion_descriptor *companion_descriptor =
-        unwrapSsEndpointCompanionDescriptor(env, companionDescriptor);
-    if (!companion_descriptor) return;
-    libusb_free_ss_endpoint_companion_descriptor(companion_descriptor);
-    resetSsEndpointCompanionDescriptor(env, companionDescriptor);
-}
-
-/**
- * int getBosDescriptor(DeviceHandle, BosDescriptor)
- */
-JNIEXPORT jint JNICALL METHOD_NAME(LibUsb, getBosDescriptor)
-(
-    JNIEnv *env, jclass class, jobject handle, jobject descriptor
-)
-{
-    NOT_NULL(env, handle, return 0);
-    NOT_NULL(env, descriptor, return 0);
-    libusb_device_handle *dev_handle = unwrapDeviceHandle(env, handle);
-    if (!dev_handle) return 0;
-    struct libusb_bos_descriptor *bos_descriptor;
-    int result = libusb_get_bos_descriptor(dev_handle, &bos_descriptor);
-    if (!result) setBosDescriptor(env, bos_descriptor, descriptor);
-    return result;
-}
-
-/**
- * void freeBosDescriptor(BosDescriptor)
- */
-JNIEXPORT void JNICALL METHOD_NAME(LibUsb, freeBosDescriptor)
-(
-    JNIEnv *env, jclass class, jobject bosDescriptor
-)
-{
-    if (!bosDescriptor) return;
-    struct libusb_bos_descriptor *bos_descriptor =
-        unwrapBosDescriptor(env, bosDescriptor);
-    if (!bos_descriptor) return;
-    libusb_free_bos_descriptor(bos_descriptor);
-    resetBosDescriptor(env, bosDescriptor);
-}
-
-/**
- * int getUsb20ExtensionDescriptor(Context, BosDevCapabilityDescriptor, Usb20ExtensionDescriptor)
- */
-JNIEXPORT jint JNICALL METHOD_NAME(LibUsb, getUsb20ExtensionDescriptor)
-(
-    JNIEnv *env, jclass class, jobject context, jobject devCapDescriptor,
-    jobject extensionDescriptor
-)
-{
-    NOT_NULL(env, devCapDescriptor, return 0);
-    NOT_NULL(env, extensionDescriptor, return 0);
-    libusb_context *ctx = unwrapContext(env, context);
-    struct libusb_bos_dev_capability_descriptor *devcap_descriptor =
-        unwrapBosDevCapabilityDescriptor(env, devCapDescriptor);
-    if (!devcap_descriptor) return 0;
-    struct libusb_usb_2_0_extension_descriptor *extension_descriptor;
-    int result = libusb_get_usb_2_0_extension_descriptor(ctx,
-        devcap_descriptor, &extension_descriptor);
-    if (!result) setUsb20ExtensionDescriptor(env, extension_descriptor,
-        extensionDescriptor);
-    return result;
-}
-
-/**
- * void freeUsb20ExtensionDescriptor(Usb20ExtensionDescriptor)
- */
-JNIEXPORT void JNICALL METHOD_NAME(LibUsb, freeUsb20ExtensionDescriptor)
-(
-    JNIEnv *env, jclass class, jobject extensionDescriptor
-)
-{
-    if (!extensionDescriptor) return;
-    struct libusb_usb_2_0_extension_descriptor *extension_descriptor =
-        unwrapUsb20ExtensionDescriptor(env, extensionDescriptor);
-    if (!extension_descriptor) return;
-    libusb_free_usb_2_0_extension_descriptor(extension_descriptor);
-    resetUsb20ExtensionDescriptor(env, extensionDescriptor);
-}
-
-/**
- * int getSsUsbDeviceCapabilityDescriptor(Context, BosDevCapabilityDescriptor, SsUsbDeviceCapabilityDescriptor)
- */
-JNIEXPORT jint JNICALL METHOD_NAME(LibUsb, getSsUsbDeviceCapabilityDescriptor)
-(
-    JNIEnv *env, jclass class, jobject context, jobject devCapDescriptor,
-    jobject ssUsbDeviceCapabilityDescriptor
-)
-{
-    NOT_NULL(env, devCapDescriptor, return 0);
-    NOT_NULL(env, ssUsbDeviceCapabilityDescriptor, return 0);
-    libusb_context *ctx = unwrapContext(env, context);
-    struct libusb_bos_dev_capability_descriptor *devcap_descriptor =
-        unwrapBosDevCapabilityDescriptor(env, devCapDescriptor);
-    if (!devcap_descriptor) return 0;
-    struct libusb_ss_usb_device_capability_descriptor *descriptor;
-    int result = libusb_get_ss_usb_device_capability_descriptor(ctx,
-        devcap_descriptor, &descriptor);
-    if (!result) setSsUsbDeviceCapabilityDescriptor(env, descriptor,
-        ssUsbDeviceCapabilityDescriptor);
-    return result;
-}
-
-/**
- * void freeSsUsbDeviceCapabilityDescriptor(SsUsbDeviceCapabilityDescriptor)
- */
-JNIEXPORT void JNICALL METHOD_NAME(LibUsb, freeSsUsbDeviceCapabilityDescriptor)
-(
-    JNIEnv *env, jclass class, jobject ssUsbDeviceCapabilityDescriptor
-)
-{
-    if (!ssUsbDeviceCapabilityDescriptor) return;
-    struct libusb_ss_usb_device_capability_descriptor *descriptor =
-        unwrapSsUsbDeviceCapabilityDescriptor(env, ssUsbDeviceCapabilityDescriptor);
-    if (!descriptor) return;
-    libusb_free_ss_usb_device_capability_descriptor(descriptor);
-    resetSsUsbDeviceCapabilityDescriptor(env, ssUsbDeviceCapabilityDescriptor);
-}
-
-/**
- * int getContainerIdDescriptor(Context, BosDevCapabilityDescriptor, ContainerIdDescriptor)
- */
-JNIEXPORT jint JNICALL METHOD_NAME(LibUsb, getContainerIdDescriptor)
-(
-    JNIEnv *env, jclass class, jobject context, jobject devCapDescriptor,
-    jobject containerIdDescriptor
-)
-{
-    NOT_NULL(env, devCapDescriptor, return 0);
-    NOT_NULL(env, containerIdDescriptor, return 0);
-    libusb_context *ctx = unwrapContext(env, context);
-    struct libusb_bos_dev_capability_descriptor *devcap_descriptor =
-        unwrapBosDevCapabilityDescriptor(env, devCapDescriptor);
-    if (!devcap_descriptor) return 0;
-    struct libusb_container_id_descriptor *container_id_descriptor;
-    int result = libusb_get_container_id_descriptor(ctx,
-        devcap_descriptor, &container_id_descriptor);
-    if (!result) setContainerIdDescriptor(env, container_id_descriptor,
-        containerIdDescriptor);
-    return result;
-}
-
-/**
- * void freeContainerIdDescriptor(ContainerIdDescriptor)
- */
-JNIEXPORT void JNICALL METHOD_NAME(LibUsb, freeContainerIdDescriptor)
-(
-    JNIEnv *env, jclass class, jobject containerIdDescriptor
-)
-{
-    if (!containerIdDescriptor) return;
-    struct libusb_container_id_descriptor *container_id_descriptor =
-        unwrapContainerIdDescriptor(env, containerIdDescriptor);
-    if (!container_id_descriptor) return;
-    libusb_free_container_id_descriptor(container_id_descriptor);
-    resetContainerIdDescriptor(env, containerIdDescriptor);
-}
-
-/**
- * int getDescriptor(DeviceHandle, int, int, ByteBuffer)
-=======
  * int getStringDescriptorAscii(DeviceHandle, byte, StringBuffer)
->>>>>>> b12535ac
  */
 JNIEXPORT jint JNICALL METHOD_NAME(LibUsb, getStringDescriptorAscii)
 (
@@ -996,7 +658,6 @@
     NOT_NULL(env, string, return 0);
     libusb_device_handle *dev_handle = unwrapDeviceHandle(env, handle);
     if (!dev_handle) return 0;
-
     // Maximum size of a descriptor is 256 bytes, -2 for length/type = 254, /2 because of Unicode = 127 characters
     // and then +1 for the terminating NUL byte for C strings (the descriptor itself doesn't necessarily have one!).
     unsigned char buffer[127 + 1];
@@ -1015,6 +676,283 @@
 }
 
 /**
+ * int getActiveConfigDescriptor(Device, ConfigDescriptor)
+ */
+JNIEXPORT jint JNICALL METHOD_NAME(LibUsb, getActiveConfigDescriptor)
+(
+    JNIEnv *env, jclass class, jobject device, jobject descriptor)
+{
+    NOT_NULL(env, device, return 0);
+    NOT_NULL(env, descriptor, return 0);
+    NOT_SET(env, descriptor, "configDescriptorPointer", return 0);
+    libusb_device *dev = unwrapDevice(env, device);
+    if (!dev) return 0;
+    struct libusb_config_descriptor *config;
+    int result = libusb_get_active_config_descriptor(dev, &config);
+    if (result == LIBUSB_SUCCESS) setConfigDescriptor(env, config, descriptor);
+    return result;
+}
+
+/**
+ * int getConfigDescriptor(Device, byte, ConfigDescriptor)
+ */
+JNIEXPORT jint JNICALL METHOD_NAME(LibUsb, getConfigDescriptor)
+(
+    JNIEnv *env, jclass class, jobject device, jbyte index, jobject descriptor
+)
+{
+    NOT_NULL(env, device, return 0);
+    NOT_NULL(env, descriptor, return 0);
+    NOT_SET(env, descriptor, "configDescriptorPointer", return 0);
+    libusb_device *dev = unwrapDevice(env, device);
+    if (!dev) return 0;
+    struct libusb_config_descriptor *config;
+    int result = libusb_get_config_descriptor(dev, (uint8_t) index, &config);
+    if (result == LIBUSB_SUCCESS) setConfigDescriptor(env, config, descriptor);
+    return result;
+}
+
+/**
+ * int getConfigDescriptorByValue(Device, byte, ConfigDescriptor)
+ */
+JNIEXPORT jint JNICALL METHOD_NAME(LibUsb, getConfigDescriptorByValue)
+(
+    JNIEnv *env, jclass class, jobject device, jbyte index, jobject descriptor
+)
+{
+    NOT_NULL(env, device, return 0);
+    NOT_NULL(env, descriptor, return 0);
+    NOT_SET(env, descriptor, "configDescriptorPointer", return 0);
+    libusb_device *dev = unwrapDevice(env, device);
+    if (!dev) return 0;
+    struct libusb_config_descriptor *config;
+    int result = libusb_get_config_descriptor_by_value(
+        dev, (uint8_t) index, &config);
+    if (result == LIBUSB_SUCCESS) setConfigDescriptor(env, config, descriptor);
+    return result;
+}
+
+/**
+ * void freeConfigDescriptor(ConfigDescriptor)
+ */
+JNIEXPORT void JNICALL METHOD_NAME(LibUsb, freeConfigDescriptor)
+(
+    JNIEnv *env, jclass class, jobject descriptor
+)
+{
+    NOT_NULL(env, descriptor, return);
+    struct libusb_config_descriptor *config = unwrapConfigDescriptor(env,
+        descriptor);
+    if (!config) return;
+    libusb_free_config_descriptor(config);
+    resetConfigDescriptor(env, descriptor);
+}
+
+/**
+ * int getSsEndpointCompanionDescriptor(Context, EndpointDescriptor, SsEndpointCompanionDescriptor)
+ */
+JNIEXPORT jint JNICALL METHOD_NAME(LibUsb, getSsEndpointCompanionDescriptor)
+(
+    JNIEnv *env, jclass class, jobject context, jobject endpointDescriptor,
+    jobject companionDescriptor
+)
+{
+    libusb_context *ctx = unwrapContext(env, context);
+    if (!ctx && context) return 0;
+    NOT_NULL(env, endpointDescriptor, return 0);
+    NOT_NULL(env, companionDescriptor, return 0);
+    NOT_SET(env, companionDescriptor, "ssEndpointCompanionDescriptor", return 0);
+
+    struct libusb_endpoint_descriptor *endpoint_descriptor =
+        unwrapEndpointDescriptor(env, endpointDescriptor);
+    if (!endpoint_descriptor) return 0;
+    struct libusb_ss_endpoint_companion_descriptor *companion_descriptor;
+    int result = libusb_get_ss_endpoint_companion_descriptor(ctx,
+        endpoint_descriptor, &companion_descriptor);
+    if (result == LIBUSB_SUCCESS) setSsEndpointCompanionDescriptor(env, companion_descriptor,
+        companionDescriptor);
+    return result;
+}
+
+/**
+ * void freeSsEndpointCompanionDescriptor(SsEndpointCompanionDescriptor)
+ */
+JNIEXPORT void JNICALL METHOD_NAME(LibUsb, freeSsEndpointCompanionDescriptor)
+(
+    JNIEnv *env, jclass class, jobject companionDescriptor
+)
+{
+    NOT_NULL(env, companionDescriptor, return);
+    struct libusb_ss_endpoint_companion_descriptor *companion_descriptor =
+        unwrapSsEndpointCompanionDescriptor(env, companionDescriptor);
+    if (!companion_descriptor) return;
+    libusb_free_ss_endpoint_companion_descriptor(companion_descriptor);
+    resetSsEndpointCompanionDescriptor(env, companionDescriptor);
+}
+
+/**
+ * int getBosDescriptor(DeviceHandle, BosDescriptor)
+ */
+JNIEXPORT jint JNICALL METHOD_NAME(LibUsb, getBosDescriptor)
+(
+    JNIEnv *env, jclass class, jobject handle, jobject bosDescriptor
+)
+{
+    NOT_NULL(env, handle, return 0);
+    NOT_NULL(env, bosDescriptor, return 0);
+    NOT_SET(env, bosDescriptor, "bosDescriptorPointer", return 0);
+
+    libusb_device_handle *dev_handle = unwrapDeviceHandle(env, handle);
+    if (!dev_handle) return 0;
+    struct libusb_bos_descriptor *bos_descriptor;
+    int result = libusb_get_bos_descriptor(dev_handle, &bos_descriptor);
+    if (result == LIBUSB_SUCCESS) setBosDescriptor(env, bos_descriptor, bosDescriptor);
+    return result;
+}
+
+/**
+ * void freeBosDescriptor(BosDescriptor)
+ */
+JNIEXPORT void JNICALL METHOD_NAME(LibUsb, freeBosDescriptor)
+(
+    JNIEnv *env, jclass class, jobject bosDescriptor
+)
+{
+    NOT_NULL(env, bosDescriptor, return);
+    struct libusb_bos_descriptor *bos_descriptor =
+        unwrapBosDescriptor(env, bosDescriptor);
+    if (!bos_descriptor) return;
+    libusb_free_bos_descriptor(bos_descriptor);
+    resetBosDescriptor(env, bosDescriptor);
+}
+
+/**
+ * int getUsb20ExtensionDescriptor(Context, BosDevCapabilityDescriptor, Usb20ExtensionDescriptor)
+ */
+JNIEXPORT jint JNICALL METHOD_NAME(LibUsb, getUsb20ExtensionDescriptor)
+(
+    JNIEnv *env, jclass class, jobject context, jobject devCapDescriptor,
+    jobject extensionDescriptor
+)
+{
+    libusb_context *ctx = unwrapContext(env, context);
+    if (!ctx && context) return 0;
+    NOT_NULL(env, devCapDescriptor, return 0);
+    NOT_NULL(env, extensionDescriptor, return 0);
+    NOT_SET(env, extensionDescriptor, "usb20ExtensionDescriptorPointer", return 0);
+
+    struct libusb_bos_dev_capability_descriptor *devcap_descriptor =
+        unwrapBosDevCapabilityDescriptor(env, devCapDescriptor);
+    if (!devcap_descriptor) return 0;
+    struct libusb_usb_2_0_extension_descriptor *extension_descriptor;
+    int result = libusb_get_usb_2_0_extension_descriptor(ctx,
+        devcap_descriptor, &extension_descriptor);
+    if (result == LIBUSB_SUCCESS) setUsb20ExtensionDescriptor(env, extension_descriptor,
+        extensionDescriptor);
+    return result;
+}
+
+/**
+ * void freeUsb20ExtensionDescriptor(Usb20ExtensionDescriptor)
+ */
+JNIEXPORT void JNICALL METHOD_NAME(LibUsb, freeUsb20ExtensionDescriptor)
+(
+    JNIEnv *env, jclass class, jobject extensionDescriptor
+)
+{
+    NOT_NULL(env, extensionDescriptor, return);
+    struct libusb_usb_2_0_extension_descriptor *extension_descriptor =
+        unwrapUsb20ExtensionDescriptor(env, extensionDescriptor);
+    if (!extension_descriptor) return;
+    libusb_free_usb_2_0_extension_descriptor(extension_descriptor);
+    resetUsb20ExtensionDescriptor(env, extensionDescriptor);
+}
+
+/**
+ * int getSsUsbDeviceCapabilityDescriptor(Context, BosDevCapabilityDescriptor, SsUsbDeviceCapabilityDescriptor)
+ */
+JNIEXPORT jint JNICALL METHOD_NAME(LibUsb, getSsUsbDeviceCapabilityDescriptor)
+(
+    JNIEnv *env, jclass class, jobject context, jobject devCapDescriptor,
+    jobject ssUsbDeviceCapabilityDescriptor
+)
+{
+    libusb_context *ctx = unwrapContext(env, context);
+    if (!ctx && context) return 0;
+    NOT_NULL(env, devCapDescriptor, return 0);
+    NOT_NULL(env, ssUsbDeviceCapabilityDescriptor, return 0);
+    NOT_SET(env, ssUsbDeviceCapabilityDescriptor, "ssUsbDeviceCapabilityDescriptorPointer", return 0);
+
+    struct libusb_bos_dev_capability_descriptor *devcap_descriptor =
+        unwrapBosDevCapabilityDescriptor(env, devCapDescriptor);
+    if (!devcap_descriptor) return 0;
+    struct libusb_ss_usb_device_capability_descriptor *descriptor;
+    int result = libusb_get_ss_usb_device_capability_descriptor(ctx,
+        devcap_descriptor, &descriptor);
+    if (result == LIBUSB_SUCCESS) setSsUsbDeviceCapabilityDescriptor(env, descriptor,
+        ssUsbDeviceCapabilityDescriptor);
+    return result;
+}
+
+/**
+ * void freeSsUsbDeviceCapabilityDescriptor(SsUsbDeviceCapabilityDescriptor)
+ */
+JNIEXPORT void JNICALL METHOD_NAME(LibUsb, freeSsUsbDeviceCapabilityDescriptor)
+(
+    JNIEnv *env, jclass class, jobject ssUsbDeviceCapabilityDescriptor
+)
+{
+    NOT_NULL(env, ssUsbDeviceCapabilityDescriptor, return);
+    struct libusb_ss_usb_device_capability_descriptor *descriptor =
+        unwrapSsUsbDeviceCapabilityDescriptor(env, ssUsbDeviceCapabilityDescriptor);
+    if (!descriptor) return;
+    libusb_free_ss_usb_device_capability_descriptor(descriptor);
+    resetSsUsbDeviceCapabilityDescriptor(env, ssUsbDeviceCapabilityDescriptor);
+}
+
+/**
+ * int getContainerIdDescriptor(Context, BosDevCapabilityDescriptor, ContainerIdDescriptor)
+ */
+JNIEXPORT jint JNICALL METHOD_NAME(LibUsb, getContainerIdDescriptor)
+(
+    JNIEnv *env, jclass class, jobject context, jobject devCapDescriptor,
+    jobject containerIdDescriptor
+)
+{
+    libusb_context *ctx = unwrapContext(env, context);
+    if (!ctx && context) return 0;
+    NOT_NULL(env, devCapDescriptor, return 0);
+    NOT_NULL(env, containerIdDescriptor, return 0);
+    NOT_SET(env, containerIdDescriptor, "containerIdDescriptorPointer", return 0);
+
+    struct libusb_bos_dev_capability_descriptor *devcap_descriptor =
+        unwrapBosDevCapabilityDescriptor(env, devCapDescriptor);
+    if (!devcap_descriptor) return 0;
+    struct libusb_container_id_descriptor *container_id_descriptor;
+    int result = libusb_get_container_id_descriptor(ctx,
+        devcap_descriptor, &container_id_descriptor);
+    if (result == LIBUSB_SUCCESS) setContainerIdDescriptor(env, container_id_descriptor,
+        containerIdDescriptor);
+    return result;
+}
+
+/**
+ * void freeContainerIdDescriptor(ContainerIdDescriptor)
+ */
+JNIEXPORT void JNICALL METHOD_NAME(LibUsb, freeContainerIdDescriptor)
+(
+    JNIEnv *env, jclass class, jobject containerIdDescriptor
+)
+{
+    NOT_NULL(env, containerIdDescriptor, return);
+    struct libusb_container_id_descriptor *container_id_descriptor =
+        unwrapContainerIdDescriptor(env, containerIdDescriptor);
+    if (!container_id_descriptor) return;
+    libusb_free_container_id_descriptor(container_id_descriptor);
+    resetContainerIdDescriptor(env, containerIdDescriptor);
+}
+
+/**
  * int controlTransfer(DeviceHandle, byte, byte, short, short, ByteBuffer, long)
  */
 JNIEXPORT jint JNICALL METHOD_NAME(LibUsb, controlTransfer)
@@ -1028,7 +966,6 @@
     DIRECT_BUFFER(env, data, data_ptr, return 0);
     libusb_device_handle *dev_handle = unwrapDeviceHandle(env, handle);
     if (!dev_handle) return 0;
-
     jlong data_size = (*env)->GetDirectBufferCapacity(env, data);
     return libusb_control_transfer(dev_handle, (uint8_t) bmRequestType,
         (uint8_t) bRequest, (uint16_t) wValue, (uint16_t) wIndex, data_ptr,
@@ -1050,7 +987,6 @@
     DIRECT_BUFFER(env, data, data_ptr, return 0);
     libusb_device_handle *dev_handle = unwrapDeviceHandle(env, handle);
     if (!dev_handle) return 0;
-
     int sent;
     jlong data_size = (*env)->GetDirectBufferCapacity(env, data);
     int result = libusb_bulk_transfer(dev_handle, (unsigned char) endpoint,
@@ -1080,7 +1016,6 @@
     DIRECT_BUFFER(env, data, data_ptr, return 0);
     libusb_device_handle *dev_handle = unwrapDeviceHandle(env, handle);
     if (!dev_handle) return 0;
-
     int sent;
     jlong data_size = (*env)->GetDirectBufferCapacity(env, data);
     int result = libusb_interrupt_transfer(dev_handle, (unsigned char) endpoint,
@@ -1105,7 +1040,6 @@
 {
     libusb_context *ctx = unwrapContext(env, context);
     if (!ctx && context) return 0;
-
     return libusb_try_lock_events(ctx);
 }
 
@@ -1119,7 +1053,6 @@
 {
     libusb_context *ctx = unwrapContext(env, context);
     if (!ctx && context) return;
-
     libusb_lock_events(ctx);
 }
 
@@ -1133,7 +1066,6 @@
 {
     libusb_context *ctx = unwrapContext(env, context);
     if (!ctx && context) return;
-
     libusb_unlock_events(ctx);
 }
 
@@ -1147,7 +1079,6 @@
 {
     libusb_context *ctx = unwrapContext(env, context);
     if (!ctx && context) return 0;
-
     return libusb_event_handling_ok(ctx);
 }
 
@@ -1161,7 +1092,6 @@
 {
     libusb_context *ctx = unwrapContext(env, context);
     if (!ctx && context) return 0;
-
     return libusb_event_handler_active(ctx);
 }
 
@@ -1175,7 +1105,6 @@
 {
     libusb_context *ctx = unwrapContext(env, context);
     if (!ctx && context) return;
-
     libusb_lock_event_waiters(ctx);
 }
 
@@ -1189,7 +1118,6 @@
 {
     libusb_context *ctx = unwrapContext(env, context);
     if (!ctx && context) return;
-
     libusb_unlock_event_waiters(ctx);
 }
 
@@ -1203,7 +1131,6 @@
 {
     libusb_context *ctx = unwrapContext(env, context);
     if (!ctx && context) return 0;
-
     struct timeval tv;
     tv.tv_sec = (long int) timeout / 1000000;
     tv.tv_usec = (long int) timeout % 1000000;
@@ -1229,7 +1156,6 @@
 
     libusb_context *ctx = unwrapContext(env, context);
     if (!ctx && context) return 0;
-
     struct timeval tv;
     tv.tv_sec = (long int) timeout / 1000000;
     tv.tv_usec = (long int) timeout % 1000000;
@@ -1247,7 +1173,6 @@
 {
     libusb_context *ctx = unwrapContext(env, context);
     if (!ctx && context) return 0;
-
     struct timeval tv;
     tv.tv_sec = (long int) timeout / 1000000;
     tv.tv_usec = (long int) timeout % 1000000;
@@ -1265,7 +1190,6 @@
 {
     libusb_context *ctx = unwrapContext(env, context);
     if (!ctx && context) return 0;
-
     return libusb_handle_events(ctx);
 }
 
@@ -1300,7 +1224,6 @@
 {
     libusb_context *ctx = unwrapContext(env, context);
     if (!ctx && context) return 0;
-
     struct timeval tv;
     tv.tv_sec = (long int) timeout / 1000000;
     tv.tv_usec = (long int) timeout % 1000000;
@@ -1318,7 +1241,6 @@
 {
     libusb_context *ctx = unwrapContext(env, context);
     if (!ctx && context) return 0;
-
     return libusb_pollfds_handle_timeouts(ctx);
 }
 
@@ -1333,7 +1255,6 @@
     NOT_NULL(env, timeout, return 0);
     libusb_context *ctx = unwrapContext(env, context);
     if (!ctx && context) return 0;
-
     struct timeval tv;
     int result = libusb_get_next_timeout(ctx, &tv);
     if (result == 1)
@@ -1347,8 +1268,7 @@
     return result;
 }
 
-static void LIBUSB_CALL triggerPollfdAdded(int fd, short events,
-    void *user_data)
+static void LIBUSB_CALL triggerPollfdAdded(int fd, short events, void *user_data)
 {
     THREAD_BEGIN(env)
 
@@ -1357,8 +1277,8 @@
     jobject object = (*env)->NewObject(env, fdcls, constructor, fd);
 
     jclass cls = (*env)->FindClass(env, PACKAGE_DIR"/LibUsb");
-    jmethodID method = (*env)->GetStaticMethodID(env, cls, "triggerPollfdAdded",
-        "(Ljava/io/FileDescriptor;IJ)V");
+    jmethodID method = (*env)->GetStaticMethodID(env, cls,
+        "triggerPollfdAdded", "(Ljava/io/FileDescriptor;IJ)V");
     (*env)->CallStaticVoidMethod(env, cls, method, object, (jint) events,
         (jlong) (intptr_t) user_data);
 
@@ -1407,7 +1327,6 @@
 {
     libusb_context *ctx = unwrapContext(env, context);
     if (!ctx && context) return;
-
     libusb_set_pollfd_notifiers(ctx, NULL, NULL, NULL);
 }
 
