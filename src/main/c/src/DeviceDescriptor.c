--- conflicted
+++ resolved
@@ -8,21 +8,12 @@
 void setDeviceDescriptor(JNIEnv* env,
     const struct libusb_device_descriptor* descriptor, jobject object)
 {
-<<<<<<< HEAD
-    SET_DATA(env, descriptor, sizeof(struct libusb_device_descriptor),
-        object, "deviceDescriptorData");
-=======
     SET_POINTER(env, descriptor, object, "deviceDescriptorPointer");
->>>>>>> b12535ac
 }
 
 struct libusb_device_descriptor* unwrapDeviceDescriptor(JNIEnv *env,
     jobject obj)
 {
-<<<<<<< HEAD
-    UNWRAP_DATA(env, descriptor, struct libusb_device_descriptor*,
-        "deviceDescriptorData");
-=======
     UNWRAP_POINTER(env, obj, struct libusb_device_descriptor*,
         "deviceDescriptorPointer");
 }
@@ -30,7 +21,6 @@
 void resetDeviceDescriptor(JNIEnv* env, jobject obj)
 {
     RESET_POINTER(env, obj, "deviceDescriptorPointer");
->>>>>>> b12535ac
 }
 
 /**
@@ -41,17 +31,10 @@
     JNIEnv *env, jobject this
 )
 {
-<<<<<<< HEAD
-    struct libusb_device_descriptor* descriptor =
-        unwrapDeviceDescriptor(env, this);
-    if (!descriptor) return 0;
-    return descriptor->bLength;
-=======
-    struct libusb_device_descriptor *device = unwrapDeviceDescriptor(env, this);
-    if (!device) return 0;
-
-    return (jbyte) device->bLength;
->>>>>>> b12535ac
+    struct libusb_device_descriptor* descriptor =
+        unwrapDeviceDescriptor(env, this);
+    if (!descriptor) return 0;
+    return (jbyte) descriptor->bLength;
 }
 
 /**
@@ -62,17 +45,10 @@
     JNIEnv *env, jobject this
 )
 {
-<<<<<<< HEAD
-    struct libusb_device_descriptor* descriptor =
-        unwrapDeviceDescriptor(env, this);
-    if (!descriptor) return 0;
-    return descriptor->bDescriptorType;
-=======
-    struct libusb_device_descriptor *device = unwrapDeviceDescriptor(env, this);
-    if (!device) return 0;
-
-    return (jbyte) device->bDescriptorType;
->>>>>>> b12535ac
+    struct libusb_device_descriptor* descriptor =
+        unwrapDeviceDescriptor(env, this);
+    if (!descriptor) return 0;
+    return (jbyte) descriptor->bDescriptorType;
 }
 
 /**
@@ -83,17 +59,10 @@
     JNIEnv *env, jobject this
 )
 {
-<<<<<<< HEAD
-    struct libusb_device_descriptor* descriptor =
-        unwrapDeviceDescriptor(env, this);
-    if (!descriptor) return 0;
-    return descriptor->bcdUSB;
-=======
-    struct libusb_device_descriptor *device = unwrapDeviceDescriptor(env, this);
-    if (!device) return 0;
-
-    return (jshort) device->bcdUSB;
->>>>>>> b12535ac
+    struct libusb_device_descriptor* descriptor =
+        unwrapDeviceDescriptor(env, this);
+    if (!descriptor) return 0;
+    return (jshort) descriptor->bcdUSB;
 }
 
 /**
@@ -104,17 +73,10 @@
     JNIEnv *env, jobject this
 )
 {
-<<<<<<< HEAD
-    struct libusb_device_descriptor* descriptor =
-        unwrapDeviceDescriptor(env, this);
-    if (!descriptor) return 0;
-    return descriptor->bDeviceClass;
-=======
-    struct libusb_device_descriptor *device = unwrapDeviceDescriptor(env, this);
-    if (!device) return 0;
-
-    return (jbyte) device->bDeviceClass;
->>>>>>> b12535ac
+    struct libusb_device_descriptor* descriptor =
+        unwrapDeviceDescriptor(env, this);
+    if (!descriptor) return 0;
+    return (jbyte) descriptor->bDeviceClass;
 }
 
 /**
@@ -125,17 +87,10 @@
     JNIEnv *env, jobject this
 )
 {
-<<<<<<< HEAD
-    struct libusb_device_descriptor* descriptor =
-        unwrapDeviceDescriptor(env, this);
-    if (!descriptor) return 0;
-    return descriptor->bDeviceSubClass;
-=======
-    struct libusb_device_descriptor *device = unwrapDeviceDescriptor(env, this);
-    if (!device) return 0;
-
-    return (jbyte) device->bDeviceSubClass;
->>>>>>> b12535ac
+    struct libusb_device_descriptor* descriptor =
+        unwrapDeviceDescriptor(env, this);
+    if (!descriptor) return 0;
+    return (jbyte) descriptor->bDeviceSubClass;
 }
 
 /**
@@ -146,17 +101,10 @@
     JNIEnv *env, jobject this
 )
 {
-<<<<<<< HEAD
-    struct libusb_device_descriptor* descriptor =
-        unwrapDeviceDescriptor(env, this);
-    if (!descriptor) return 0;
-    return descriptor->bDeviceProtocol;
-=======
-    struct libusb_device_descriptor *device = unwrapDeviceDescriptor(env, this);
-    if (!device) return 0;
-
-    return (jbyte) device->bDeviceProtocol;
->>>>>>> b12535ac
+    struct libusb_device_descriptor* descriptor =
+        unwrapDeviceDescriptor(env, this);
+    if (!descriptor) return 0;
+    return (jbyte) descriptor->bDeviceProtocol;
 }
 
 /**
@@ -167,17 +115,10 @@
     JNIEnv *env, jobject this
 )
 {
-<<<<<<< HEAD
-    struct libusb_device_descriptor* descriptor =
-        unwrapDeviceDescriptor(env, this);
-    if (!descriptor) return 0;
-    return descriptor->bMaxPacketSize0;
-=======
-    struct libusb_device_descriptor *device = unwrapDeviceDescriptor(env, this);
-    if (!device) return 0;
-
-    return (jbyte) device->bMaxPacketSize0;
->>>>>>> b12535ac
+    struct libusb_device_descriptor* descriptor =
+        unwrapDeviceDescriptor(env, this);
+    if (!descriptor) return 0;
+    return (jbyte) descriptor->bMaxPacketSize0;
 }
 
 /**
@@ -188,17 +129,10 @@
     JNIEnv *env, jobject this
 )
 {
-<<<<<<< HEAD
-    struct libusb_device_descriptor* descriptor =
-        unwrapDeviceDescriptor(env, this);
-    if (!descriptor) return 0;
-    return descriptor->idVendor;
-=======
-    struct libusb_device_descriptor *device = unwrapDeviceDescriptor(env, this);
-    if (!device) return 0;
-
-    return (jshort) device->idVendor;
->>>>>>> b12535ac
+    struct libusb_device_descriptor* descriptor =
+        unwrapDeviceDescriptor(env, this);
+    if (!descriptor) return 0;
+    return (jshort) descriptor->idVendor;
 }
 
 /**
@@ -209,17 +143,10 @@
     JNIEnv *env, jobject this
 )
 {
-<<<<<<< HEAD
-    struct libusb_device_descriptor* descriptor =
-        unwrapDeviceDescriptor(env, this);
-    if (!descriptor) return 0;
-    return descriptor->idProduct;
-=======
-    struct libusb_device_descriptor *device = unwrapDeviceDescriptor(env, this);
-    if (!device) return 0;
-
-    return (jshort) device->idProduct;
->>>>>>> b12535ac
+    struct libusb_device_descriptor* descriptor =
+        unwrapDeviceDescriptor(env, this);
+    if (!descriptor) return 0;
+    return (jshort) descriptor->idProduct;
 }
 
 /**
@@ -230,17 +157,10 @@
     JNIEnv *env, jobject this
 )
 {
-<<<<<<< HEAD
-    struct libusb_device_descriptor* descriptor =
-        unwrapDeviceDescriptor(env, this);
-    if (!descriptor) return 0;
-    return descriptor->bcdDevice;
-=======
-    struct libusb_device_descriptor *device = unwrapDeviceDescriptor(env, this);
-    if (!device) return 0;
-
-    return (jshort) device->bcdDevice;
->>>>>>> b12535ac
+    struct libusb_device_descriptor* descriptor =
+        unwrapDeviceDescriptor(env, this);
+    if (!descriptor) return 0;
+    return (jshort) descriptor->bcdDevice;
 }
 
 
@@ -252,17 +172,10 @@
     JNIEnv *env, jobject this
 )
 {
-<<<<<<< HEAD
-    struct libusb_device_descriptor* descriptor =
-        unwrapDeviceDescriptor(env, this);
-    if (!descriptor) return 0;
-    return descriptor->iManufacturer;
-=======
-    struct libusb_device_descriptor *device = unwrapDeviceDescriptor(env, this);
-    if (!device) return 0;
-
-    return (jbyte) device->iManufacturer;
->>>>>>> b12535ac
+    struct libusb_device_descriptor* descriptor =
+        unwrapDeviceDescriptor(env, this);
+    if (!descriptor) return 0;
+    return (jbyte) descriptor->iManufacturer;
 }
 
 /**
@@ -273,17 +186,10 @@
     JNIEnv *env, jobject this
 )
 {
-<<<<<<< HEAD
-    struct libusb_device_descriptor* descriptor =
-        unwrapDeviceDescriptor(env, this);
-    if (!descriptor) return 0;
-    return descriptor->iProduct;
-=======
-    struct libusb_device_descriptor *device = unwrapDeviceDescriptor(env, this);
-    if (!device) return 0;
-
-    return (jbyte) device->iProduct;
->>>>>>> b12535ac
+    struct libusb_device_descriptor* descriptor =
+        unwrapDeviceDescriptor(env, this);
+    if (!descriptor) return 0;
+    return (jbyte) descriptor->iProduct;
 }
 
 /**
@@ -292,17 +198,10 @@
 JNIEXPORT jbyte JNICALL METHOD_NAME(DeviceDescriptor, iSerialNumber)
   (JNIEnv *env, jobject this)
 {
-<<<<<<< HEAD
-    struct libusb_device_descriptor* descriptor =
-        unwrapDeviceDescriptor(env, this);
-    if (!descriptor) return 0;
-    return descriptor->iSerialNumber;
-=======
-    struct libusb_device_descriptor *device = unwrapDeviceDescriptor(env, this);
-    if (!device) return 0;
-
-    return (jbyte) device->iSerialNumber;
->>>>>>> b12535ac
+    struct libusb_device_descriptor* descriptor =
+        unwrapDeviceDescriptor(env, this);
+    if (!descriptor) return 0;
+    return (jbyte) descriptor->iSerialNumber;
 }
 
 /**
@@ -313,15 +212,8 @@
     JNIEnv *env, jobject this
 )
 {
-<<<<<<< HEAD
-    struct libusb_device_descriptor* descriptor =
-        unwrapDeviceDescriptor(env, this);
-    if (!descriptor) return 0;
-    return descriptor->bNumConfigurations;
-=======
-    struct libusb_device_descriptor *device = unwrapDeviceDescriptor(env, this);
-    if (!device) return 0;
-
-    return (jbyte) device->bNumConfigurations;
->>>>>>> b12535ac
+    struct libusb_device_descriptor* descriptor =
+        unwrapDeviceDescriptor(env, this);
+    if (!descriptor) return 0;
+    return (jbyte) descriptor->bNumConfigurations;
 }