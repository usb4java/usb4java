--- conflicted
+++ resolved
@@ -4,6 +4,7 @@
 libusb4java_la_LDFLAGS = -version-info 1:0:0 -no-undefined
 EXTRA_DIST = *.h
 libusb4java_la_SOURCES = \
+    wrappers.c \
     usb4java.c \
     LibUsb.c \
     Version.c \
@@ -16,15 +17,11 @@
     Interface.c \
     InterfaceDescriptor.c \
     EndpointDescriptor.c \
-<<<<<<< HEAD
+    IsoPacketDescriptor.c \
     Transfer.c \
     SsEndpointCompanionDescriptor.c \
     BosDescriptor.c \
     BosDevCapabilityDescriptor.c \
     Usb20ExtensionDescriptor.c \
     SsUsbDeviceCapabilityDescriptor.c \
-    ContainerIdDescriptor.c
-=======
-    IsoPacketDescriptor.c \
-    Transfer.c
->>>>>>> b12535ac
+    ContainerIdDescriptor.c